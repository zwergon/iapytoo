--- conflicted
+++ resolved
@@ -1,226 +1,203 @@
-import os
-import torch
-import torch.nn as nn
-
-import uuid
-import tempfile
-import numpy as np
-import matplotlib.pyplot as plt
-import matplotlib
-import logging
-
-from threading import Lock
-
-import mlflow
-import mlflow.pyfunc
-
-
-from iapytoo.utils.config import Config
-from iapytoo.utils.display import lrfind_plot
-from iapytoo.train.checkpoint import CheckPoint
-from iapytoo.train.context import Context
-from iapytoo.predictions import Predictions
-from iapytoo.train.mlflow_model import ModelWrapper, Transform
-
-
-class Logger:
-    @staticmethod
-    def _run_name(root_name):
-        return f"{root_name}_{str(uuid.uuid1())[:8]}"
-
-    @property
-    def experiment_id(self):
-        experiment = mlflow.get_experiment_by_name(self.config.project)
-        if experiment is None:
-            return mlflow.create_experiment(self.config.project)
-        else:
-            return experiment.experiment_id
-
-    @property
-    def artifact_uri(self):
-        if self.run_id is None:
-            return None
-        run = mlflow.get_run(self.run_id)
-        assert run is not None, f"unable to find run {self.run_id}"
-        return run.info.artifact_uri
-
-    def active_run_name(self):
-        active_run = mlflow.active_run()
-        if active_run:
-            return active_run.info.run_name
-
-        return None
-
-    def __init__(self, config: Config, run_id: str = None) -> None:
-        self.config = config
-        self.run_id = run_id
-        self.agg = matplotlib.rcParams["backend"]
-        self.lock = Lock()
-        if self.config.tracking_uri is not None:
-            logging.info(f".. set tracking uri to {self.config.tracking_uri}")
-            mlflow.set_tracking_uri(self.config.tracking_uri)
-        else:
-            logging.info(f"no tracking_uri set")
-
-        # self.context = Context(run_id)
-
-    def __enter__(self):
-        self.start()
-        return self
-
-    def __exit__(self, exc_type, exc_value, traceback):
-        self.close()
-
-    def start(self):
-        matplotlib.use("agg")
-        params_flag = self.run_id is None
-        active_run = mlflow.start_run(
-            experiment_id=self.experiment_id,
-            run_id=self.run_id,
-            run_name=self._run_name(self.config.run),
-        )
-        logging.info(f"active_run {active_run.info.run_id}")
-        self.run_id = active_run.info.run_id
-        if params_flag:
-            mlflow.log_params(self._params())
-
-    def close(self):
-        matplotlib.use(self.agg)
-        mlflow.end_run()
-
-<<<<<<< HEAD
-=======
-    def set_signature(self, loader):
-        X, Y = next(iter(loader))
-        x_shape = list(X.shape)
-        x_shape[0] = -1
-        y_shape = list(Y.shape)
-        y_shape[0] = -1
-
-        input_schema = Schema([TensorSpec(type=np.dtype(np.float32), shape=x_shape)])
-        output_schema = Schema([TensorSpec(type=np.dtype(np.float32), shape=y_shape)])
-        self.signature = ModelSignature(inputs=input_schema, outputs=output_schema)
-
->>>>>>> 30fdcc16
-    def _params(self):
-        # take care, some config parameters are saved by mlflow.
-        # When you run it again, these parameters can not change between two runs.
-        params = self.config.to_flat_dict(exclude_unset=True)
-
-        for key in [
-            "training.epochs",
-            "training.tqdm",
-            "project",
-            "run",
-            "tracking_uri",
-        ]:
-            if key in params:
-                del params[key]
-
-        return params
-
-    def __str__(self):
-        msg = "\nLogger:\n"
-
-        model_config = self.config.model
-
-        msg += f"Network: {model_config._network()}\n"
-        msg += f"matplotlib backend: {matplotlib.rcParams['backend']}, interactive: {matplotlib.is_interactive()}\n"
-        msg += f"tracking_uri: {mlflow.get_tracking_uri()}\n"
-        active_run = mlflow.active_run()
-        if active_run:
-            msg += f"Name: {active_run.info.run_name}\n"
-            msg += f"Experiment_id: {active_run.info.experiment_id}\n"
-            msg += f"Run_id: {self.run_id}\n"
-
-        return msg
-
-    def summary(self):
-        logging.info(str(self))
-        logging.info(self.config)
-
-    def set_epoch(self, epoch):
-        self.context.epoch = epoch
-        self._save_context()
-
-    def _save_context(self):
-        with tempfile.TemporaryDirectory() as tmpdirname:
-            ctx_path = self.context.save(tmpdirname)
-            mlflow.log_artifact(ctx_path)
-
-    def log_transform(self, transform: Transform):
-        if transform is None:
-            return
-        with tempfile.TemporaryDirectory() as tmpdirname:
-            transform_name = os.path.join(tmpdirname, "transforms.pt")
-            torch.save(transform.infer_transform, transform_name)
-            mlflow.log_artifact(local_path=transform_name,
-                                artifact_path="checkpoints")
-
-    def log_checkpoint(self, checkpoint: CheckPoint):
-        with tempfile.TemporaryDirectory() as tmpdirname:
-            ckp_name = os.path.join(tmpdirname, "checkpoint.pt")
-            torch.save(checkpoint.params, ckp_name)
-            mlflow.log_artifact(local_path=ckp_name, artifact_path="checkpoints")
-
-    def save_model(self, model_wrapper: ModelWrapper):
-        assert model_wrapper is not None, "no model_wrapper instance ?"
-
-        signature = model_wrapper.signature
-        transform = model_wrapper.transform
-        input_example = model_wrapper.input_example
-
-        self.log_transform(transform)
-
-        with self.lock:
-<<<<<<< HEAD
-            mlflow.pyfunc.log_model(
-                artifact_path="model",
-                python_model=model_wrapper,
-                signature=signature,
-                input_example=input_example
-=======
-            # model for deployment don't need a GPU device
-            # store it on gpu
-            device = torch.device("cpu")
-            mlflow.pytorch.log_model(
-                model.to(device),
-                "model",
-                signature=self.signature,
-                extra_pip_requirements=["--extra-index-url https://zwergon.github.io"],
->>>>>>> 30fdcc16
-            )
-
-    def can_report(self):
-        return self.context.epoch > self.context.last_epoch
-
-    def report_metric(self, epoch, metrics: dict):
-
-        with self.lock:
-            mlflow.log_metrics(metrics, step=epoch)
-
-    def report_metrics(self, epoch, metrics):
-
-        with self.lock:
-            values = {}
-            for k, v in metrics.results.items():
-                if len(v.shape) == 0:
-                    values[k] = v.item()
-                else:
-                    for c in range(v.shape[0]):
-                        values[f"{k}_{c}"] = v[c].item()
-            mlflow.log_metrics(values, step=epoch)
-
-    def report_prediction(self, epoch, predictions: Predictions):
-        with self.lock:
-            plots = predictions.plot(epoch)
-            for name, fig in plots.items():
-                if fig is not None:
-                    mlflow.log_figure(fig, artifact_file=f"{name}/{name}_{epoch}.png")
-                    plt.close(fig)
-
-    def report_findlr(self, lrs, losses):
-        fig = lrfind_plot(lrs, losses)
-        with self.lock:
-            mlflow.log_figure(figure=fig, artifact_file="find_lr.jpg")
-        plt.close(fig)
+import os
+import torch
+import torch.nn as nn
+
+import uuid
+import tempfile
+import numpy as np
+import matplotlib.pyplot as plt
+import matplotlib
+import logging
+
+from threading import Lock
+
+import mlflow
+import mlflow.pyfunc
+
+
+from iapytoo.utils.config import Config
+from iapytoo.utils.display import lrfind_plot
+from iapytoo.train.checkpoint import CheckPoint
+from iapytoo.train.context import Context
+from iapytoo.predictions import Predictions
+from iapytoo.train.mlflow_model import ModelWrapper, Transform
+
+
+class Logger:
+    @staticmethod
+    def _run_name(root_name):
+        return f"{root_name}_{str(uuid.uuid1())[:8]}"
+
+    @property
+    def experiment_id(self):
+        experiment = mlflow.get_experiment_by_name(self.config.project)
+        if experiment is None:
+            return mlflow.create_experiment(self.config.project)
+        else:
+            return experiment.experiment_id
+
+    @property
+    def artifact_uri(self):
+        if self.run_id is None:
+            return None
+        run = mlflow.get_run(self.run_id)
+        assert run is not None, f"unable to find run {self.run_id}"
+        return run.info.artifact_uri
+
+    def active_run_name(self):
+        active_run = mlflow.active_run()
+        if active_run:
+            return active_run.info.run_name
+
+        return None
+
+    def __init__(self, config: Config, run_id: str = None) -> None:
+        self.config = config
+        self.run_id = run_id
+        self.agg = matplotlib.rcParams["backend"]
+        self.lock = Lock()
+        if self.config.tracking_uri is not None:
+            logging.info(f".. set tracking uri to {self.config.tracking_uri}")
+            mlflow.set_tracking_uri(self.config.tracking_uri)
+        else:
+            logging.info(f"no tracking_uri set")
+
+        # self.context = Context(run_id)
+
+    def __enter__(self):
+        self.start()
+        return self
+
+    def __exit__(self, exc_type, exc_value, traceback):
+        self.close()
+
+    def start(self):
+        matplotlib.use("agg")
+        params_flag = self.run_id is None
+        active_run = mlflow.start_run(
+            experiment_id=self.experiment_id,
+            run_id=self.run_id,
+            run_name=self._run_name(self.config.run),
+        )
+        logging.info(f"active_run {active_run.info.run_id}")
+        self.run_id = active_run.info.run_id
+        if params_flag:
+            mlflow.log_params(self._params())
+
+    def close(self):
+        matplotlib.use(self.agg)
+        mlflow.end_run()
+
+    def _params(self):
+        # take care, some config parameters are saved by mlflow.
+        # When you run it again, these parameters can not change between two runs.
+        params = self.config.to_flat_dict(exclude_unset=True)
+
+        for key in [
+            "training.epochs",
+            "training.tqdm",
+            "project",
+            "run",
+            "tracking_uri",
+        ]:
+            if key in params:
+                del params[key]
+
+        return params
+
+    def __str__(self):
+        msg = "\nLogger:\n"
+
+        model_config = self.config.model
+
+        msg += f"Network: {model_config._network()}\n"
+        msg += f"matplotlib backend: {matplotlib.rcParams['backend']}, interactive: {matplotlib.is_interactive()}\n"
+        msg += f"tracking_uri: {mlflow.get_tracking_uri()}\n"
+        active_run = mlflow.active_run()
+        if active_run:
+            msg += f"Name: {active_run.info.run_name}\n"
+            msg += f"Experiment_id: {active_run.info.experiment_id}\n"
+            msg += f"Run_id: {self.run_id}\n"
+
+        return msg
+
+    def summary(self):
+        logging.info(str(self))
+        logging.info(self.config)
+
+    def set_epoch(self, epoch):
+        self.context.epoch = epoch
+        self._save_context()
+
+    def _save_context(self):
+        with tempfile.TemporaryDirectory() as tmpdirname:
+            ctx_path = self.context.save(tmpdirname)
+            mlflow.log_artifact(ctx_path)
+
+    def log_transform(self, transform: Transform):
+        if transform is None:
+            return
+        with tempfile.TemporaryDirectory() as tmpdirname:
+            transform_name = os.path.join(tmpdirname, "transforms.pt")
+            torch.save(transform.infer_transform, transform_name)
+            mlflow.log_artifact(local_path=transform_name,
+                                artifact_path="checkpoints")
+
+    def log_checkpoint(self, checkpoint: CheckPoint):
+        with tempfile.TemporaryDirectory() as tmpdirname:
+            ckp_name = os.path.join(tmpdirname, "checkpoint.pt")
+            torch.save(checkpoint.params, ckp_name)
+            mlflow.log_artifact(local_path=ckp_name,
+                                artifact_path="checkpoints")
+
+    def save_model(self, model_wrapper: ModelWrapper):
+        assert model_wrapper is not None, "no model_wrapper instance ?"
+
+        signature = model_wrapper.signature
+        transform = model_wrapper.transform
+        input_example = model_wrapper.input_example
+
+        self.log_transform(transform)
+
+        with self.lock:
+            mlflow.pyfunc.log_model(
+                artifact_path="model",
+                python_model=model_wrapper,
+                signature=signature,
+                input_example=input_example
+            )
+
+    def can_report(self):
+        return self.context.epoch > self.context.last_epoch
+
+    def report_metric(self, epoch, metrics: dict):
+
+        with self.lock:
+            mlflow.log_metrics(metrics, step=epoch)
+
+    def report_metrics(self, epoch, metrics):
+
+        with self.lock:
+            values = {}
+            for k, v in metrics.results.items():
+                if len(v.shape) == 0:
+                    values[k] = v.item()
+                else:
+                    for c in range(v.shape[0]):
+                        values[f"{k}_{c}"] = v[c].item()
+            mlflow.log_metrics(values, step=epoch)
+
+    def report_prediction(self, epoch, predictions: Predictions):
+        with self.lock:
+            plots = predictions.plot(epoch)
+            for name, fig in plots.items():
+                if fig is not None:
+                    mlflow.log_figure(
+                        fig, artifact_file=f"{name}/{name}_{epoch}.png")
+                    plt.close(fig)
+
+    def report_findlr(self, lrs, losses):
+        fig = lrfind_plot(lrs, losses)
+        with self.lock:
+            mlflow.log_figure(figure=fig, artifact_file="find_lr.jpg")
+        plt.close(fig)